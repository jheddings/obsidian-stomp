import { App, PluginSettingTab, Setting } from "obsidian";
import { LogLevel } from "./logger";
import ObsidianStompPlugin, { PLUGIN_COMMANDS } from "./main";
import { getCommandBinding, setCommandBinding } from "./config";

export const AVAILABLE_KEYS = {
    PageUp: "Page Up",
    PageDown: "Page Down",
    ArrowUp: "Arrow Up",
    ArrowDown: "Arrow Down",
    ArrowLeft: "Arrow Left",
    ArrowRight: "Arrow Right",
    " ": "Space",
    Enter: "Enter",
    Home: "Home",
    End: "End",
} as const;

abstract class SettingsGroup {
    public isActive: boolean = false;

    protected _plugin: ObsidianStompPlugin;
    protected _name: string;

    constructor(plugin: ObsidianStompPlugin, name: string) {
        this._plugin = plugin;
        this._name = name;
    }

    get id(): string {
        return this._name.toLowerCase().replace(/\s+/g, "-");
    }

    get name(): string {
        return this._name;
    }

    abstract display(containerEl: HTMLElement): void;
}

class KeyBindingsGroup extends SettingsGroup {
    constructor(plugin: ObsidianStompPlugin) {
        super(plugin, "Key Bindings");
    }

    display(containerEl: HTMLElement): void {
        new Setting(containerEl).setDesc("Configure key bindings for plugin commands.");

        PLUGIN_COMMANDS.forEach((command) => {
            const currentBinding = getCommandBinding(this._plugin.settings, command.id);
            const currentKey = currentBinding?.key || "";

            const setting = new Setting(containerEl)
                .setName(command.name)
                .setDesc(`Command: ${command.id}`);

            setting.addDropdown((dropdown) => {
                dropdown.addOption("", "None");

                Object.entries(AVAILABLE_KEYS).forEach(([key, displayName]) => {
                    dropdown.addOption(key, displayName);
                });

                dropdown.setValue(currentKey);
                dropdown.onChange(async (value) => {
                    const newKey = value || null;
                    setCommandBinding(this._plugin.settings, command.id, newKey);
                    await this._plugin.saveSettings();
                });
            });
        });
    }
}

class ScrollingGroup extends SettingsGroup {
    constructor(plugin: ObsidianStompPlugin) {
        super(plugin, "Page Scrolling");
    }

    display(containerEl: HTMLElement): void {
        new Setting(containerEl)
            .setName("Page Scroll Duration")
            .setDesc("Duration of page scroll animation in seconds. Lower values = faster.")
            .addSlider((slider) => {
                slider.setLimits(0.1, 2.0, 0.05);
                slider.setValue(this._plugin.settings.pageScrollDuration);
                slider.setDynamicTooltip();
                slider.onChange(async (value) => {
                    this._plugin.settings.pageScrollDuration = value;
                    await this._plugin.saveSettings();
                });
            });

        new Setting(containerEl)
            .setName("Page Scroll Amount")
            .setDesc("Pixels to scroll when page commands are executed.")
            .addSlider((slider) => {
                slider.setLimits(10, 1200, 10);
                slider.setValue(this._plugin.settings.pageScrollAmount);
                slider.setDynamicTooltip();
                slider.onChange(async (value) => {
                    this._plugin.settings.pageScrollAmount = value;
                    await this._plugin.saveSettings();
                });
            });
    }
}

class AdvancedGroup extends SettingsGroup {
    constructor(plugin: ObsidianStompPlugin) {
        super(plugin, "Advanced");
    }

    display(containerEl: HTMLElement): void {
        new Setting(containerEl)
            .setName("Log Level")
            .setDesc("Set the logging level for debug output")
            .addDropdown((dropdown) => {
                dropdown.addOption(LogLevel.ERROR.toString(), "Error");
                dropdown.addOption(LogLevel.WARN.toString(), "Warning");
                dropdown.addOption(LogLevel.INFO.toString(), "Info");
                dropdown.addOption(LogLevel.DEBUG.toString(), "Debug");
                dropdown.setValue(this._plugin.settings.logLevel.toString());
                dropdown.onChange(async (value) => {
                    this._plugin.settings.logLevel = parseInt(value) as LogLevel;
                    await this._plugin.saveSettings();
                });
            });

        new Setting(containerEl).setName("Key Capture Test").setHeading();

        const testArea = containerEl.createEl("div", {
            cls: "stomp-key-test-area",
        });

        testArea.createEl("p", {
            text: "Press any key while focused in this area to see what key codes are being sent:",
        });

        const keyDisplay = testArea.createEl("div", {
            cls: "stomp-key-display",
            text: "No keys pressed yet...",
        });

        const testInput = testArea.createEl("input", {
            type: "text",
            placeholder: "Click here and press your pedal buttons or keys",
            cls: "stomp-key-test-input",
        });

        testInput.addEventListener("keydown", (e) => {
            e.preventDefault();
            keyDisplay.innerHTML = `
                <strong>Key detected:</strong><br>
                Key: "${e.key}"<br>
                Code: "${e.code}"<br>
                Timestamp: ${new Date().toLocaleTimeString()}
            `;
        });
    }
}

export class StompSettingsTab extends PluginSettingTab {
<<<<<<< HEAD
    private _tabs: SettingsGroup[];
=======
    private tabs: SettingsGroup[];
    private activeTab: SettingsGroup | null = null;
>>>>>>> 4d9110d4

    constructor(app: App, plugin: ObsidianStompPlugin) {
        super(app, plugin);

<<<<<<< HEAD
        this._tabs = [
=======
        this.tabs = [
>>>>>>> 4d9110d4
            new KeyBindingsGroup(plugin),
            new ScrollingGroup(plugin),
            new AdvancedGroup(plugin),
        ];
    }

    display(): void {
        const { containerEl } = this;
        containerEl.empty();

        const tabContainer = containerEl.createEl("div", {
            cls: "stomp-settings-tab-container",
        });

        const tabContentDiv = containerEl.createEl("div");

<<<<<<< HEAD
        this._tabs.forEach((tab) => {
=======
        this.tabs.forEach((tab) => {
>>>>>>> 4d9110d4
            const tabEl = tabContainer.createEl("button", {
                text: tab.name,
                cls: "stomp-settings-tab-button",
            });

            tabEl.addEventListener("click", () => {
                tabContentDiv.empty();

<<<<<<< HEAD
                this._tabs.forEach((jtab) => {
=======
                this.tabs.forEach((jtab) => {
>>>>>>> 4d9110d4
                    jtab.isActive = jtab.id === tab.id;
                });

                tab.display(tabContentDiv);
            });
        });

        // show the first tab to start off
<<<<<<< HEAD
        this._tabs[0].display(tabContentDiv);
=======
        this.tabs[0].display(tabContentDiv);
>>>>>>> 4d9110d4
    }
}<|MERGE_RESOLUTION|>--- conflicted
+++ resolved
@@ -161,21 +161,13 @@
 }
 
 export class StompSettingsTab extends PluginSettingTab {
-<<<<<<< HEAD
-    private _tabs: SettingsGroup[];
-=======
     private tabs: SettingsGroup[];
     private activeTab: SettingsGroup | null = null;
->>>>>>> 4d9110d4
 
     constructor(app: App, plugin: ObsidianStompPlugin) {
         super(app, plugin);
 
-<<<<<<< HEAD
-        this._tabs = [
-=======
         this.tabs = [
->>>>>>> 4d9110d4
             new KeyBindingsGroup(plugin),
             new ScrollingGroup(plugin),
             new AdvancedGroup(plugin),
@@ -192,11 +184,7 @@
 
         const tabContentDiv = containerEl.createEl("div");
 
-<<<<<<< HEAD
-        this._tabs.forEach((tab) => {
-=======
         this.tabs.forEach((tab) => {
->>>>>>> 4d9110d4
             const tabEl = tabContainer.createEl("button", {
                 text: tab.name,
                 cls: "stomp-settings-tab-button",
@@ -205,11 +193,7 @@
             tabEl.addEventListener("click", () => {
                 tabContentDiv.empty();
 
-<<<<<<< HEAD
-                this._tabs.forEach((jtab) => {
-=======
                 this.tabs.forEach((jtab) => {
->>>>>>> 4d9110d4
                     jtab.isActive = jtab.id === tab.id;
                 });
 
@@ -218,10 +202,6 @@
         });
 
         // show the first tab to start off
-<<<<<<< HEAD
-        this._tabs[0].display(tabContentDiv);
-=======
         this.tabs[0].display(tabContentDiv);
->>>>>>> 4d9110d4
     }
 }