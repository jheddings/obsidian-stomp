--- conflicted
+++ resolved
@@ -12,14 +12,12 @@
         scrollDuration: 0.25,
         scrollAmount: 50,
     },
-<<<<<<< HEAD
+
     quickScrollSettings: {
         scrollDuration: 0.1,
         scrollAmount: 100,
     },
-=======
 
->>>>>>> 389fba43
     sectionScrollSettings: {
         scrollDuration: 0.5,
         stopAtH1: true,
@@ -76,11 +74,8 @@
 
         Logger.setGlobalLogLevel(this.settings.logLevel);
 
-<<<<<<< HEAD
         this.quickPageScroller = new PageScroller(this.app, this.settings.quickScrollSettings);
 
-=======
->>>>>>> 389fba43
         this.pageScroller = new PageScroller(this.app, this.settings.pageScrollSettings);
 
         this.sectionScroller = new SectionScroller(this.app, this.settings.sectionScrollSettings);
@@ -91,15 +86,10 @@
 
         Logger.setGlobalLogLevel(this.settings.logLevel);
 
-<<<<<<< HEAD
         this.quickPageScroller = new PageScroller(this.app, this.settings.quickScrollSettings);
 
         this.pageScroller = new PageScroller(this.app, this.settings.pageScrollSettings);
 
-=======
-        this.pageScroller = new PageScroller(this.app, this.settings.pageScrollSettings);
-
->>>>>>> 389fba43
         this.sectionScroller = new SectionScroller(this.app, this.settings.sectionScrollSettings);
     }
 
